--- conflicted
+++ resolved
@@ -134,10 +134,6 @@
 
 Management VRF is disabled by removing the "iface $MGMT_VRF" stanza from
 /etc/network/interfaces, and then removing "vrf $MGMT_VRF" from the
-<<<<<<< HEAD
-interface stanza for eth0.
-'reboot' to have the new configuration take effect.
-=======
 interface stanza for eth0. 'reboot' to have the new configuration take
 effect.
 
@@ -146,7 +142,6 @@
     systemctl disable ntp@mgmt
     systemctl enable ntp
     systemctl start ntp
->>>>>>> 7b54dcfe
 
 This command is deprecated and will be removed in a future release.
 EOF
@@ -176,15 +171,12 @@
 
 Remember to add "table $MGMT_VRF" to all static routes.
 'reboot' to have the new configuration take effect.
-<<<<<<< HEAD
-=======
 
 Once Management VRF is active ntpd needs to be moved to it:
     systemctl stop ntp
     systemctl disable ntp
     systemctl enable ntp@mgmt
     systemctl start ntp@mgmt
->>>>>>> 7b54dcfe
 
 This command is deprecated and will be removed in a future release.
 EOF
